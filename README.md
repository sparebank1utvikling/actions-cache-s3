--- conflicted
+++ resolved
@@ -1,4 +1,3 @@
-<<<<<<< HEAD
 # whywaita/actions-cache-s3
 
 `whywaita/actions-cache-s3` is a forked Action from [@actions/cache](https://github.com/actions/cache).
@@ -27,11 +26,7 @@
 ```
 
 Please see [actions.yml](https://github.com/whywaita/actions-cache-s3/blob/main/action.yml) about input parameters.
-
-# cache
-=======
 # Cache action
->>>>>>> f7ebb81a
 
 This action allows caching dependencies and build outputs to improve workflow execution time.
 
