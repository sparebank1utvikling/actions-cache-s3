{
  "name": "cache",
  "version": "3.3.1",
  "private": true,
  "description": "Cache dependencies and build outputs",
  "main": "dist/restore/index.js",
  "scripts": {
    "build": "tsc && ncc build -o dist/restore src/restore.ts && ncc build -o dist/save src/save.ts && ncc build -o dist/restore-only src/restoreOnly.ts && ncc build -o dist/save-only src/saveOnly.ts",
    "test": "tsc --noEmit && jest --coverage",
    "lint": "eslint **/*.ts --cache",
    "format": "prettier --write **/*.ts",
    "format-check": "prettier --check **/*.ts"
  },
  "repository": {
    "type": "git",
    "url": "git+https://github.com/actions/cache.git"
  },
  "keywords": [
    "actions",
    "node",
    "cache"
  ],
  "author": "GitHub",
  "license": "MIT",
  "dependencies": {
<<<<<<< HEAD
    "@actions/cache": "https://gitpkg.now.sh/whywaita/toolkit/packages/cache?d423a21",
    "@actions/core": "^1.2.6",
    "@actions/exec": "^1.0.1",
    "@actions/io": "^1.1.0",
    "@aws-sdk/client-s3": "^3.51.0",
    "@aws-sdk/types": "^3.50.0"
=======
    "@actions/cache": "^3.2.2",
    "@actions/core": "^1.10.0",
    "@actions/exec": "^1.1.1",
    "@actions/io": "^1.1.2"
>>>>>>> f7ebb81a
  },
  "devDependencies": {
    "@types/jest": "^27.5.2",
    "@types/nock": "^11.1.0",
    "@types/node": "^16.18.3",
    "@typescript-eslint/eslint-plugin": "^5.45.0",
    "@typescript-eslint/parser": "^5.45.0",
    "@zeit/ncc": "^0.20.5",
    "eslint": "^8.28.0",
    "eslint-config-prettier": "^8.5.0",
    "eslint-plugin-import": "^2.26.0",
    "eslint-plugin-jest": "^26.9.0",
    "eslint-plugin-prettier": "^4.2.1",
    "eslint-plugin-simple-import-sort": "^7.0.0",
    "jest": "^28.1.3",
    "jest-circus": "^27.5.1",
    "nock": "^13.2.9",
    "prettier": "^2.8.0",
    "ts-jest": "^28.0.8",
    "typescript": "^4.9.3"
  }
}<|MERGE_RESOLUTION|>--- conflicted
+++ resolved
@@ -23,19 +23,12 @@
   "author": "GitHub",
   "license": "MIT",
   "dependencies": {
-<<<<<<< HEAD
-    "@actions/cache": "https://gitpkg.now.sh/whywaita/toolkit/packages/cache?d423a21",
-    "@actions/core": "^1.2.6",
-    "@actions/exec": "^1.0.1",
-    "@actions/io": "^1.1.0",
+    "@actions/cache": "https://gitpkg.now.sh/whywaita/toolkit/packages/cache",
+    "@actions/core": "^1.10.0",
+    "@actions/exec": "^1.1.1",
+    "@actions/io": "^1.1.2",
     "@aws-sdk/client-s3": "^3.51.0",
     "@aws-sdk/types": "^3.50.0"
-=======
-    "@actions/cache": "^3.2.2",
-    "@actions/core": "^1.10.0",
-    "@actions/exec": "^1.1.1",
-    "@actions/io": "^1.1.2"
->>>>>>> f7ebb81a
   },
   "devDependencies": {
     "@types/jest": "^27.5.2",
