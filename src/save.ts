--- conflicted
+++ resolved
@@ -2,59 +2,7 @@
 import { StateProvider } from "./stateProvider";
 
 async function run(): Promise<void> {
-<<<<<<< HEAD
-    try {
-        if (!utils.isValidEvent()) {
-            utils.logWarning(
-                `Event Validation Error: The event type ${
-                    process.env[Events.Key]
-                } is not supported because it's not tied to a branch or tag ref.`
-            );
-            return;
-        }
-
-        const state = utils.getCacheState();
-
-        // Inputs are re-evaluted before the post action, so we want the original key used for restore
-        const primaryKey = core.getState(State.CachePrimaryKey);
-        if (!primaryKey) {
-            utils.logWarning(`Error retrieving key from state.`);
-            return;
-        }
-
-        if (utils.isExactKeyMatch(primaryKey, state)) {
-            core.info(
-                `Cache hit occurred on the primary key ${primaryKey}, not saving cache.`
-            );
-            return;
-        }
-
-        const cachePaths = utils.getInputAsArray(Inputs.Path, {
-            required: true
-        });
-        const s3BucketName = core.getInput(Inputs.AWSS3Bucket);
-        const s3config = utils.getInputS3ClientConfig();
-
-        try {
-            await cache.saveCache(cachePaths, primaryKey, {
-                uploadChunkSize: utils.getInputAsInt(Inputs.UploadChunkSize)
-            }, s3config, s3BucketName);
-            core.info(`Cache saved with key: ${primaryKey}`);
-        } catch (error) {
-            if (error.name === cache.ValidationError.name) {
-                throw error;
-            } else if (error.name === cache.ReserveCacheError.name) {
-                core.info(error.message);
-            } else {
-                utils.logWarning(error.message);
-            }
-        }
-    } catch (error) {
-        utils.logWarning(error.message);
-    }
-=======
     await saveImpl(new StateProvider());
->>>>>>> f7ebb81a
 }
 
 run();
