--- conflicted
+++ resolved
@@ -1,9 +1,11 @@
 export enum Inputs {
-<<<<<<< HEAD
-    Key = "key",
-    Path = "path",
-    RestoreKeys = "restore-keys",
-    UploadChunkSize = "upload-chunk-size",
+    Key = "key", // Input for cache, restore, save action
+    Path = "path", // Input for cache, restore, save action
+    RestoreKeys = "restore-keys", // Input for cache, restore action
+    UploadChunkSize = "upload-chunk-size", // Input for cache, save action
+    EnableCrossOsArchive = "enableCrossOsArchive", // Input for cache, restore, save action
+    FailOnCacheMiss = "fail-on-cache-miss", // Input for cache, restore action
+    LookupOnly = "lookup-only", // Input for cache, restore action
     AWSS3Bucket = "aws-s3-bucket",
     AWSAccessKeyId = "aws-access-key-id",
     AWSSecretAccessKey = "aws-secret-access-key",
@@ -11,15 +13,6 @@
     AWSEndpoint = "aws-endpoint",
     AWSS3BucketEndpoint = "aws-s3-bucket-endpoint",
     AWSS3ForcePathStyle = "aws-s3-force-path-style"
-=======
-    Key = "key", // Input for cache, restore, save action
-    Path = "path", // Input for cache, restore, save action
-    RestoreKeys = "restore-keys", // Input for cache, restore action
-    UploadChunkSize = "upload-chunk-size", // Input for cache, save action
-    EnableCrossOsArchive = "enableCrossOsArchive", // Input for cache, restore, save action
-    FailOnCacheMiss = "fail-on-cache-miss", // Input for cache, restore action
-    LookupOnly = "lookup-only" // Input for cache, restore action
->>>>>>> f7ebb81a
 }
 
 export enum Outputs {
