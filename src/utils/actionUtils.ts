import * as cache from "@actions/cache";
import * as core from "@actions/core";

<<<<<<< HEAD
import { Inputs, Outputs, RefKey, State } from "../constants";

import {CommonPrefix, InputSerialization, S3ClientConfig} from "@aws-sdk/client-s3";
=======
import { RefKey } from "../constants";
>>>>>>> f7ebb81a

export function isGhes(): boolean {
    const ghUrl = new URL(
        process.env["GITHUB_SERVER_URL"] || "https://github.com"
    );
    return ghUrl.hostname.toUpperCase() !== "GITHUB.COM";
}

export function isExactKeyMatch(key: string, cacheKey?: string): boolean {
    return !!(
        cacheKey &&
        cacheKey.localeCompare(key, undefined, {
            sensitivity: "accent"
        }) === 0
    );
}

export function logWarning(message: string): void {
    const warningPrefix = "[warning]";
    core.info(`${warningPrefix}${message}`);
}

// Cache token authorized for all events that are tied to a ref
// See GitHub Context https://help.github.com/actions/automating-your-workflow-with-github-actions/contexts-and-expression-syntax-for-github-actions#github-context
export function isValidEvent(): boolean {
    return RefKey in process.env && Boolean(process.env[RefKey]);
}

export function getInputAsArray(
    name: string,
    options?: core.InputOptions
): string[] {
    return core
        .getInput(name, options)
        .split("\n")
        .map(s => s.replace(/^!\s+/, "!").trim())
        .filter(x => x !== "");
}

export function getInputAsInt(
    name: string,
    options?: core.InputOptions
): number | undefined {
    const value = parseInt(core.getInput(name, options));
    if (isNaN(value) || value < 0) {
        return undefined;
    }
    return value;
}

<<<<<<< HEAD
export function getInputS3ClientConfig(): S3ClientConfig | undefined {
    const s3BucketName = core.getInput(Inputs.AWSS3Bucket)
    if (!s3BucketName) {
        return undefined
    }

    const s3config = {
        credentials: {
          accessKeyId: core.getInput(Inputs.AWSAccessKeyId),
          secretAccessKey: core.getInput(Inputs.AWSSecretAccessKey)
        },
        region: core.getInput(Inputs.AWSRegion),
        endpoint: core.getInput(Inputs.AWSEndpoint),
        bucketEndpoint: core.getBooleanInput(Inputs.AWSS3BucketEndpoint),
        forcePathStyle: core.getBooleanInput(Inputs.AWSS3ForcePathStyle),
    } as S3ClientConfig

    core.debug('Enable S3 backend mode.')

    return s3config
=======
export function getInputAsBool(
    name: string,
    options?: core.InputOptions
): boolean {
    const result = core.getInput(name, options);
    return result.toLowerCase() === "true";
}

export function isCacheFeatureAvailable(): boolean {
    if (cache.isFeatureAvailable()) {
        return true;
    }

    if (isGhes()) {
        logWarning(
            `Cache action is only supported on GHES version >= 3.5. If you are on version >=3.5 Please check with GHES admin if Actions cache service is enabled or not.
Otherwise please upgrade to GHES version >= 3.5 and If you are also using Github Connect, please unretire the actions/cache namespace before upgrade (see https://docs.github.com/en/enterprise-server@3.5/admin/github-actions/managing-access-to-actions-from-githubcom/enabling-automatic-access-to-githubcom-actions-using-github-connect#automatic-retirement-of-namespaces-for-actions-accessed-on-githubcom)`
        );
        return false;
    }

    logWarning(
        "An internal error has occurred in cache backend. Please check https://www.githubstatus.com/ for any ongoing issue in actions."
    );
    return false;
>>>>>>> f7ebb81a
}<|MERGE_RESOLUTION|>--- conflicted
+++ resolved
@@ -1,13 +1,9 @@
 import * as cache from "@actions/cache";
 import * as core from "@actions/core";
 
-<<<<<<< HEAD
 import { Inputs, Outputs, RefKey, State } from "../constants";
 
 import {CommonPrefix, InputSerialization, S3ClientConfig} from "@aws-sdk/client-s3";
-=======
-import { RefKey } from "../constants";
->>>>>>> f7ebb81a
 
 export function isGhes(): boolean {
     const ghUrl = new URL(
@@ -58,28 +54,6 @@
     return value;
 }
 
-<<<<<<< HEAD
-export function getInputS3ClientConfig(): S3ClientConfig | undefined {
-    const s3BucketName = core.getInput(Inputs.AWSS3Bucket)
-    if (!s3BucketName) {
-        return undefined
-    }
-
-    const s3config = {
-        credentials: {
-          accessKeyId: core.getInput(Inputs.AWSAccessKeyId),
-          secretAccessKey: core.getInput(Inputs.AWSSecretAccessKey)
-        },
-        region: core.getInput(Inputs.AWSRegion),
-        endpoint: core.getInput(Inputs.AWSEndpoint),
-        bucketEndpoint: core.getBooleanInput(Inputs.AWSS3BucketEndpoint),
-        forcePathStyle: core.getBooleanInput(Inputs.AWSS3ForcePathStyle),
-    } as S3ClientConfig
-
-    core.debug('Enable S3 backend mode.')
-
-    return s3config
-=======
 export function getInputAsBool(
     name: string,
     options?: core.InputOptions
@@ -105,5 +79,26 @@
         "An internal error has occurred in cache backend. Please check https://www.githubstatus.com/ for any ongoing issue in actions."
     );
     return false;
->>>>>>> f7ebb81a
+}
+
+export function getInputS3ClientConfig(): S3ClientConfig | undefined {
+    const s3BucketName = core.getInput(Inputs.AWSS3Bucket)
+    if (!s3BucketName) {
+        return undefined
+    }
+
+    const s3config = {
+        credentials: {
+          accessKeyId: core.getInput(Inputs.AWSAccessKeyId),
+          secretAccessKey: core.getInput(Inputs.AWSSecretAccessKey)
+        },
+        region: core.getInput(Inputs.AWSRegion),
+        endpoint: core.getInput(Inputs.AWSEndpoint),
+        bucketEndpoint: core.getBooleanInput(Inputs.AWSS3BucketEndpoint),
+        forcePathStyle: core.getBooleanInput(Inputs.AWSS3ForcePathStyle),
+    } as S3ClientConfig
+
+    core.debug('Enable S3 backend mode.')
+
+    return s3config
 }